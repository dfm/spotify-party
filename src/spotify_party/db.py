__all__ = ["create_tables", "Database"]

import pathlib
import sqlite3
from typing import Iterable, List, Union

import aiosqlite
import pkg_resources
from aiohttp_spotify import SpotifyAuth

from .data_model import Room, User


def create_tables(filename: Union[str, pathlib.Path]) -> None:
    with open(
        pkg_resources.resource_filename(__name__, "schema.sql"), "r"
    ) as f:
        schema = f.read()
    with sqlite3.connect(filename) as connection:
        connection.executescript(schema)


class Database:
    def __init__(self, filename: Union[str, pathlib.Path]):
        self.filename = filename

    async def update(self, user: User) -> None:
        async with aiosqlite.connect(self.filename) as conn:
            await conn.execute(
                """UPDATE users SET
                    display_name=?,
                    access_token=?,
                    refresh_token=?,
                    expires_at=?,
                    listening_to=?,
                    playing_to=?,
                    paused=?,
                    device_id=?
                WHERE user_id=?""",
                (
                    user.display_name,
                    user.auth.access_token,
                    user.auth.refresh_token,
                    user.auth.expires_at,
                    user.listening_to_id,
                    user.playing_to_id,
                    int(user.paused),
                    user.device_id,
                    user.user_id,
                ),
            )
            await conn.commit()

    # async def update_auth(self, user: User, auth: SpotifyAuth) -> None:
    #     async with aiosqlite.connect(self.filename) as conn:
    #         await conn.execute(
    #             """UPDATE users SET
    #                 access_token=?,
    #                 refresh_token=?,
    #                 expires_at=?
    #             WHERE user_id=?""",
    #             (
    #                 auth.access_token,
    #                 auth.refresh_token,
    #                 auth.expires_at,
    #                 user.user_id,
    #             ),
    #         )
    #         await conn.commit()

    async def add_user(
        self, user_id: str, display_name: str, auth: SpotifyAuth
    ) -> Union[User, None]:
        async with aiosqlite.connect(self.filename) as conn:
            await conn.execute(
                """
                INSERT INTO users(
                    user_id,display_name,access_token,refresh_token,expires_at)
                VALUES(?,?,?,?,?)
                ON CONFLICT(user_id) DO UPDATE SET
                    display_name=excluded.display_name,
                    access_token=excluded.access_token,
                    refresh_token=excluded.refresh_token,
                    expires_at=excluded.expires_at
                """,
                (
                    user_id,
                    display_name,
                    auth.access_token,
                    auth.refresh_token,
                    auth.expires_at,
                ),
            )
            await conn.commit()
        return await self.get_user(user_id)

    # async def set_device_id(
    #     self, user_id: Union[str, None], device_id: str
    # ) -> None:
    #     if user_id is None:
    #         return
    #     async with aiosqlite.connect(self.filename) as conn:
    #         await conn.execute(
    #             "UPDATE users SET device_id=? WHERE user_id=?",
    #             (device_id, user_id),
    #         )
    #         await conn.commit()

    async def get_user(self, user_id: Union[str, None]) -> Union[User, None]:
        if user_id is None:
            return None
        async with aiosqlite.connect(self.filename) as conn:
            async with conn.execute(
                "SELECT * FROM users WHERE user_id=?", (user_id,)
            ) as cursor:
                return User.from_row(self, await cursor.fetchone())

    # async def pause_user(self, user_id: Union[str, None]) -> None:
    #     if user_id is None:
    #         return
    #     async with aiosqlite.connect(self.filename) as conn:
    #         await conn.execute(
    #             "UPDATE users SET paused=1 WHERE user_id=?", (user_id,)
    #         )
    #         await conn.commit()

    # async def unpause_user(self, user_id: Union[str, None]) -> None:
    #     if user_id is None:
    #         return
    #     async with aiosqlite.connect(self.filename) as conn:
    #         await conn.execute(
    #             "UPDATE users SET paused=0 WHERE user_id=?", (user_id,)
    #         )
    #         await conn.commit()

    # async def listen_to(
    #     self, user_id: Union[str, None], room_id: Union[str, None]
    # ) -> None:
    #     if user_id is None or room_id is None:
    #         return
    #     async with aiosqlite.connect(self.filename) as conn:
    #         await conn.execute(
    #             "UPDATE users SET listening_to=?, paused=0 WHERE user_id=?",
    #             (room_id, user_id),
    #         )
    #         await conn.commit()

    # async def stop(self, user_id: Union[str, None]) -> None:
    #     if user_id is None:
    #         return
    #     async with aiosqlite.connect(self.filename) as conn:
    #         await conn.execute(
    #             """UPDATE users SET
    #               listening_to=NULL, playing_to=NULL
    #             WHERE user_id=?""",
    #             (user_id,),
    #         )
    #         await conn.commit()

    async def get_room(self, room_id: Union[str, None]) -> Union[Room, None]:
        if room_id is None:
            return None
        async with aiosqlite.connect(self.filename) as conn:
            async with conn.execute(
                "SELECT * FROM users WHERE playing_to=?", (room_id,)
            ) as cursor:
                return Room.from_row(self, await cursor.fetchone())

    async def add_room(self, host: User, room_id: str) -> str:
        async with aiosqlite.connect(self.filename) as conn:
            await conn.execute(
                "UPDATE users SET playing_to=?, paused=0 WHERE user_id=?",
                (room_id, host.user_id),
            )
            await conn.commit()
        return room_id

<<<<<<< HEAD
    # async def pause_room(self, room_id: str) -> None:
    #     async with aiosqlite.connect(self.filename) as conn:
    #         await conn.execute(
    #             "UPDATE users SET paused=1 WHERE playing_to=?", (room_id,)
    #         )
    #         await conn.commit()

    # async def close_room(self, room_id: str) -> None:
    #     async with aiosqlite.connect(self.filename) as conn:
    #         await conn.execute(
    #             "UPDATE users SET playing_to=NULL WHERE playing_to=?",
    #             (room_id,),
    #         )
    #         await conn.execute(
    #             "UPDATE users SET listening_to=NULL WHERE listening_to=?",
    #             (room_id,),
    #         )
    #         await conn.commit()

    # async def get_listeners(
    #     self, room_id: Union[str, None]
    # ) -> List[Union[User, None]]:
    #     if room_id is None:
    #         return []
    #     async with aiosqlite.connect(self.filename) as conn:
    #         async with conn.execute(
    #             "SELECT * FROM users WHERE listening_to=?", (room_id,)
    #         ) as cursor:
    #             return [User.from_row(self, row) async for row in cursor]
=======
    async def pause_room(self, room_id: str) -> None:
        async with aiosqlite.connect(self.filename) as conn:
            await conn.execute(
                "UPDATE users SET paused=1 WHERE playing_to=?", (room_id,)
            )
            await conn.commit()

    async def close_room(self, room_id: str) -> None:
        async with aiosqlite.connect(self.filename) as conn:
            await conn.execute(
                "UPDATE users SET playing_to=NULL WHERE playing_to=?",
                (room_id,),
            )
            await conn.execute(
                "UPDATE users SET listening_to=NULL WHERE listening_to=?",
                (room_id,),
            )
            await conn.commit()

    async def get_all_rooms(self) -> Iterable:
        async with aiosqlite.connect(self.filename) as conn:
            async with conn.execute(
                """
                SELECT DISTINCT
                    playing_to
                FROM users
                WHERE
                    playing_to IS NOT NULL
                """
            ) as cursor:
                return await cursor.fetchall()

    async def get_listeners(
        self, room_id: Union[str, None]
    ) -> List[Union[User, None]]:
        if room_id is None:
            return []
        async with aiosqlite.connect(self.filename) as conn:
            async with conn.execute(
                "SELECT * FROM users WHERE listening_to=?", (room_id,)
            ) as cursor:
                return [User.from_row(self, row) async for row in cursor]
>>>>>>> 9e2e5126

    async def get_room_stats(self) -> Iterable:
        async with aiosqlite.connect(self.filename) as conn:
            async with conn.execute(
                """
                SELECT
                    main.user_id,
                    main.display_name,
                    main.playing_to,
                    count(other.user_id)
                FROM users AS main
                LEFT JOIN users AS other ON
                    main.playing_to = other.listening_to
                WHERE main.playing_to IS NOT NULL
                """
            ) as cursor:
                return await cursor.fetchall()<|MERGE_RESOLUTION|>--- conflicted
+++ resolved
@@ -175,7 +175,6 @@
             await conn.commit()
         return room_id
 
-<<<<<<< HEAD
     # async def pause_room(self, room_id: str) -> None:
     #     async with aiosqlite.connect(self.filename) as conn:
     #         await conn.execute(
@@ -194,36 +193,6 @@
     #             (room_id,),
     #         )
     #         await conn.commit()
-
-    # async def get_listeners(
-    #     self, room_id: Union[str, None]
-    # ) -> List[Union[User, None]]:
-    #     if room_id is None:
-    #         return []
-    #     async with aiosqlite.connect(self.filename) as conn:
-    #         async with conn.execute(
-    #             "SELECT * FROM users WHERE listening_to=?", (room_id,)
-    #         ) as cursor:
-    #             return [User.from_row(self, row) async for row in cursor]
-=======
-    async def pause_room(self, room_id: str) -> None:
-        async with aiosqlite.connect(self.filename) as conn:
-            await conn.execute(
-                "UPDATE users SET paused=1 WHERE playing_to=?", (room_id,)
-            )
-            await conn.commit()
-
-    async def close_room(self, room_id: str) -> None:
-        async with aiosqlite.connect(self.filename) as conn:
-            await conn.execute(
-                "UPDATE users SET playing_to=NULL WHERE playing_to=?",
-                (room_id,),
-            )
-            await conn.execute(
-                "UPDATE users SET listening_to=NULL WHERE listening_to=?",
-                (room_id,),
-            )
-            await conn.commit()
 
     async def get_all_rooms(self) -> Iterable:
         async with aiosqlite.connect(self.filename) as conn:
@@ -248,7 +217,6 @@
                 "SELECT * FROM users WHERE listening_to=?", (room_id,)
             ) as cursor:
                 return [User.from_row(self, row) async for row in cursor]
->>>>>>> 9e2e5126
 
     async def get_room_stats(self) -> Iterable:
         async with aiosqlite.connect(self.filename) as conn:
